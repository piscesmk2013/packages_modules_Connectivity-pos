/*
 * Copyright (C) 2022 The Android Open Source Project
 *
 * Licensed under the Apache License, Version 2.0 (the "License");
 * you may not use this file except in compliance with the License.
 * You may obtain a copy of the License at
 *
 *      http://www.apache.org/licenses/LICENSE-2.0
 *
 * Unless required by applicable law or agreed to in writing, software
 * distributed under the License is distributed on an "AS IS" BASIS,
 * WITHOUT WARRANTIES OR CONDITIONS OF ANY KIND, either express or implied.
 * See the License for the specific language governing permissions and
 * limitations under the License.
 */

package com.android.server.connectivity;

import static android.content.pm.PackageManager.PERMISSION_GRANTED;
import static android.net.ConnectivityManager.TYPE_MOBILE;
import static android.net.NetworkAgent.CMD_STOP_SOCKET_KEEPALIVE;
import static android.net.NetworkCapabilities.TRANSPORT_CELLULAR;

import static com.android.testutils.HandlerUtils.visibleOnHandlerThread;

import static org.junit.Assert.assertEquals;
import static org.junit.Assert.assertFalse;
import static org.junit.Assert.assertNotNull;
import static org.junit.Assert.assertNull;
import static org.junit.Assert.assertThrows;
import static org.junit.Assert.assertTrue;
import static org.junit.Assert.fail;
import static org.mockito.ArgumentMatchers.any;
import static org.mockito.ArgumentMatchers.anyBoolean;
import static org.mockito.ArgumentMatchers.anyInt;
import static org.mockito.ArgumentMatchers.eq;
import static org.mockito.ArgumentMatchers.longThat;
import static org.mockito.Mockito.clearInvocations;
import static org.mockito.Mockito.doNothing;
import static org.mockito.Mockito.doReturn;
import static org.mockito.Mockito.ignoreStubs;
import static org.mockito.Mockito.mock;
import static org.mockito.Mockito.never;
import static org.mockito.Mockito.verify;
import static org.mockito.Mockito.verifyNoMoreInteractions;

import android.app.AlarmManager;
import android.content.Context;
import android.content.res.Resources;
import android.net.INetd;
import android.net.ISocketKeepaliveCallback;
import android.net.LinkAddress;
import android.net.LinkProperties;
import android.net.MarkMaskParcel;
import android.net.NattKeepalivePacketData;
import android.net.Network;
import android.net.NetworkCapabilities;
import android.net.NetworkInfo;
import android.net.SocketKeepalive;
<<<<<<< HEAD
=======
import android.net.TcpKeepalivePacketData;
>>>>>>> dbb36eca
import android.os.Binder;
import android.os.Build;
import android.os.Handler;
import android.os.HandlerThread;
import android.os.IBinder;
import android.os.Looper;
import android.os.Message;
import android.os.SystemClock;
import android.test.suitebuilder.annotation.SmallTest;
import android.util.Log;

import androidx.annotation.NonNull;
import androidx.annotation.Nullable;

import com.android.connectivity.resources.R;
import com.android.server.connectivity.AutomaticOnOffKeepaliveTracker.AutomaticOnOffKeepalive;
import com.android.server.connectivity.KeepaliveTracker.KeepaliveInfo;
import com.android.testutils.DevSdkIgnoreRule;
import com.android.testutils.DevSdkIgnoreRunner;
import com.android.testutils.HandlerUtils;

import libcore.util.HexEncoding;

import org.junit.After;
import org.junit.Before;
import org.junit.Test;
import org.junit.runner.RunWith;
import org.mockito.ArgumentCaptor;
import org.mockito.Mock;
import org.mockito.MockitoAnnotations;

import java.io.FileDescriptor;
import java.net.InetAddress;
import java.net.Socket;
import java.nio.ByteBuffer;
import java.nio.ByteOrder;
import java.util.ArrayList;
import java.util.List;

@RunWith(DevSdkIgnoreRunner.class)
@SmallTest
@DevSdkIgnoreRule.IgnoreUpTo(Build.VERSION_CODES.TIRAMISU)
public class AutomaticOnOffKeepaliveTrackerTest {
    private static final String TAG = AutomaticOnOffKeepaliveTrackerTest.class.getSimpleName();
    private static final int TEST_SLOT = 1;
    private static final int TEST_NETID = 0xA85;
    private static final int TEST_NETID_FWMARK = 0x0A85;
    private static final int OTHER_NETID = 0x1A85;
    private static final int NETID_MASK = 0xffff;
    private static final int TIMEOUT_MS = 30_000;
    private static final int MOCK_RESOURCE_ID = 5;
    private static final int TEST_KEEPALIVE_INTERVAL_SEC = 10;
    private static final int TEST_KEEPALIVE_INVALID_INTERVAL_SEC = 9;

    private AutomaticOnOffKeepaliveTracker mAOOKeepaliveTracker;
    private HandlerThread mHandlerThread;

    @Mock INetd mNetd;
    @Mock AutomaticOnOffKeepaliveTracker.Dependencies mDependencies;
    @Mock Context mCtx;
    @Mock AlarmManager mAlarmManager;
    @Mock NetworkAgentInfo mNai;

    TestKeepaliveTracker mKeepaliveTracker;
    AOOTestHandler mTestHandler;
    TestTcpKeepaliveController mTcpController;

    // Hexadecimal representation of a SOCK_DIAG response with tcp info.
    private static final String SOCK_DIAG_TCP_INET_HEX =
            // struct nlmsghdr.
            "14010000" +        // length = 276
            "1400" +            // type = SOCK_DIAG_BY_FAMILY
            "0301" +            // flags = NLM_F_REQUEST | NLM_F_DUMP
            "00000000" +        // seqno
            "00000000" +        // pid (0 == kernel)
            // struct inet_diag_req_v2
            "02" +              // family = AF_INET
            "06" +              // state
            "00" +              // timer
            "00" +              // retrans
            // inet_diag_sockid
            "DEA5" +            // idiag_sport = 42462
            "71B9" +            // idiag_dport = 47473
            "0a006402000000000000000000000000" + // idiag_src = 10.0.100.2
            "08080808000000000000000000000000" + // idiag_dst = 8.8.8.8
            "00000000" +            // idiag_if
            "34ED000076270000" +    // idiag_cookie = 43387759684916
            "00000000" +            // idiag_expires
            "00000000" +            // idiag_rqueue
            "00000000" +            // idiag_wqueue
            "00000000" +            // idiag_uid
            "00000000" +            // idiag_inode
            // rtattr
            "0500" +            // len = 5
            "0800" +            // type = 8
            "00000000" +        // data
            "0800" +            // len = 8
            "0F00" +            // type = 15(INET_DIAG_MARK)
            "850A0C00" +        // data, socket mark=789125
            "AC00" +            // len = 172
            "0200" +            // type = 2(INET_DIAG_INFO)
            // tcp_info
            "01" +              // state = TCP_ESTABLISHED
            "00" +              // ca_state = TCP_CA_OPEN
            "05" +              // retransmits = 5
            "00" +              // probes = 0
            "00" +              // backoff = 0
            "07" +              // option = TCPI_OPT_WSCALE|TCPI_OPT_SACK|TCPI_OPT_TIMESTAMPS
            "88" +              // wscale = 8
            "00" +              // delivery_rate_app_limited = 0
            "4A911B00" +        // rto = 1806666
            "00000000" +        // ato = 0
            "2E050000" +        // sndMss = 1326
            "18020000" +        // rcvMss = 536
            "00000000" +        // unsacked = 0
            "00000000" +        // acked = 0
            "00000000" +        // lost = 0
            "00000000" +        // retrans = 0
            "00000000" +        // fackets = 0
            "BB000000" +        // lastDataSent = 187
            "00000000" +        // lastAckSent = 0
            "BB000000" +        // lastDataRecv = 187
            "BB000000" +        // lastDataAckRecv = 187
            "DC050000" +        // pmtu = 1500
            "30560100" +        // rcvSsthresh = 87600
            "3E2C0900" +        // rttt = 601150
            "1F960400" +        // rttvar = 300575
            "78050000" +        // sndSsthresh = 1400
            "0A000000" +        // sndCwnd = 10
            "A8050000" +        // advmss = 1448
            "03000000" +        // reordering = 3
            "00000000" +        // rcvrtt = 0
            "30560100" +        // rcvspace = 87600
            "00000000" +        // totalRetrans = 0
            "53AC000000000000" +    // pacingRate = 44115
            "FFFFFFFFFFFFFFFF" +    // maxPacingRate = 18446744073709551615
            "0100000000000000" +    // bytesAcked = 1
            "0000000000000000" +    // bytesReceived = 0
            "0A000000" +        // SegsOut = 10
            "00000000" +        // SegsIn = 0
            "00000000" +        // NotSentBytes = 0
            "3E2C0900" +        // minRtt = 601150
            "00000000" +        // DataSegsIn = 0
            "00000000" +        // DataSegsOut = 0
            "0000000000000000"; // deliverRate = 0
    private static final String SOCK_DIAG_NO_TCP_INET_HEX =
            // struct nlmsghdr
            "14000000"     // length = 20
            + "0300"         // type = NLMSG_DONE
            + "0301"         // flags = NLM_F_REQUEST | NLM_F_DUMP
            + "00000000"     // seqno
            + "00000000"     // pid (0 == kernel)
            // struct inet_diag_req_v2
            + "02"           // family = AF_INET
            + "06"           // state
            + "00"           // timer
            + "00";          // retrans
    private static final byte[] SOCK_DIAG_NO_TCP_INET_BYTES =
            HexEncoding.decode(SOCK_DIAG_NO_TCP_INET_HEX.toCharArray(), false);
    private static final String TEST_RESPONSE_HEX =
            SOCK_DIAG_TCP_INET_HEX + SOCK_DIAG_NO_TCP_INET_HEX;
    private static final byte[] TEST_RESPONSE_BYTES =
            HexEncoding.decode(TEST_RESPONSE_HEX.toCharArray(), false);

    private static class TestKeepaliveInfo {
        private static List<Socket> sOpenSockets = new ArrayList<>();

        public static void closeAllSockets() throws Exception {
            for (final Socket socket : sOpenSockets) {
                socket.close();
            }
            sOpenSockets.clear();
        }

        public final Socket socket;
        public final Binder binder;
        public final FileDescriptor fd;
        public final ISocketKeepaliveCallback socketKeepaliveCallback;
        public final Network underpinnedNetwork;
<<<<<<< HEAD
        public final NattKeepalivePacketData kpd;

        TestKeepaliveInfo(NattKeepalivePacketData kpd) throws Exception {
=======
        public final KeepalivePacketData kpd;

        TestKeepaliveInfo(KeepalivePacketData kpd) throws Exception {
>>>>>>> dbb36eca
            this.kpd = kpd;
            socket = new Socket();
            socket.bind(null);
            sOpenSockets.add(socket);
            fd = socket.getFileDescriptor$();

            binder = new Binder();
            socketKeepaliveCallback = mock(ISocketKeepaliveCallback.class);
            doReturn(binder).when(socketKeepaliveCallback).asBinder();
            underpinnedNetwork = mock(Network.class);
        }
    }

    private class TestKeepaliveTracker extends KeepaliveTracker {
        private KeepaliveInfo mKi;

        TestKeepaliveTracker(@NonNull final Context context, @NonNull final Handler handler,
                @NonNull final TcpKeepaliveController tcpController) {
            super(context, handler, tcpController);
        }

        public void setReturnedKeepaliveInfo(@NonNull final KeepaliveInfo ki) {
            mKi = ki;
        }

        @NonNull
        @Override
        public KeepaliveInfo makeNattKeepaliveInfo(@Nullable final NetworkAgentInfo nai,
                @Nullable final FileDescriptor fd, final int intervalSeconds,
                @NonNull final ISocketKeepaliveCallback cb, @NonNull final String srcAddrString,
                final int srcPort,
                @NonNull final String dstAddrString, final int dstPort) {
            if (null == mKi) {
                throw new IllegalStateException("Must call setReturnedKeepaliveInfo");
            }
            return mKi;
        }

        @NonNull
        @Override
        public KeepaliveInfo makeTcpKeepaliveInfo(@Nullable final NetworkAgentInfo nai,
                @Nullable final FileDescriptor fd, final int intervalSeconds,
                @NonNull final ISocketKeepaliveCallback cb) {
            if (null == mKi) {
                throw new IllegalStateException("Please call `setReturnedKeepaliveInfo`"
                        + " before makeTcpKeepaliveInfo is called");
            }
            return mKi;
        }
    }

    private static class TestTcpKeepaliveController extends TcpKeepaliveController {
        TestTcpKeepaliveController(final Handler connectivityServiceHandler) {
            super(connectivityServiceHandler);
        }
    }

    @Before
    public void setup() throws Exception {
        MockitoAnnotations.initMocks(this);

        mNai.networkCapabilities =
                new NetworkCapabilities.Builder().addTransportType(TRANSPORT_CELLULAR).build();
        mNai.networkInfo = new NetworkInfo(TYPE_MOBILE, 0 /* subtype */, "LTE", "LTE");
        mNai.networkInfo.setDetailedState(
                NetworkInfo.DetailedState.CONNECTED, "test reason", "test extra info");
        doReturn(new Network(TEST_NETID)).when(mNai).network();
        mNai.linkProperties = new LinkProperties();

        doReturn(PERMISSION_GRANTED).when(mCtx).checkPermission(any() /* permission */,
                anyInt() /* pid */, anyInt() /* uid */);
        ConnectivityResources.setResourcesContextForTest(mCtx);
        final Resources mockResources = mock(Resources.class);
        doReturn(new String[] { "0,3", "3,3" }).when(mockResources)
                .getStringArray(R.array.config_networkSupportedKeepaliveCount);
        doReturn(mockResources).when(mCtx).getResources();
        doReturn(mNetd).when(mDependencies).getNetd();
        doReturn(mAlarmManager).when(mDependencies).getAlarmManager(any());
        doReturn(makeMarkMaskParcel(NETID_MASK, TEST_NETID_FWMARK)).when(mNetd)
                .getFwmarkForNetwork(TEST_NETID);

        doNothing().when(mDependencies).sendRequest(any(), any());

        mHandlerThread = new HandlerThread("KeepaliveTrackerTest");
        mHandlerThread.start();
        mTestHandler = new AOOTestHandler(mHandlerThread.getLooper());
        mTcpController = new TestTcpKeepaliveController(mTestHandler);
        mKeepaliveTracker = new TestKeepaliveTracker(mCtx, mTestHandler, mTcpController);
        doReturn(mKeepaliveTracker).when(mDependencies).newKeepaliveTracker(mCtx, mTestHandler);
        doReturn(true).when(mDependencies).isFeatureEnabled(any(), anyBoolean());
        mAOOKeepaliveTracker =
                new AutomaticOnOffKeepaliveTracker(mCtx, mTestHandler, mDependencies);
    }

    @After
    public void teardown() throws Exception {
        TestKeepaliveInfo.closeAllSockets();
    }

    private final class AOOTestHandler extends Handler {
        public AutomaticOnOffKeepaliveTracker.AutomaticOnOffKeepalive mLastAutoKi = null;

        AOOTestHandler(@NonNull final Looper looper) {
            super(looper);
        }

        @Override
        public void handleMessage(@NonNull final Message msg) {
            switch (msg.what) {
                case AutomaticOnOffKeepaliveTracker.CMD_REQUEST_START_KEEPALIVE:
                    Log.d(TAG, "Test handler received CMD_REQUEST_START_KEEPALIVE : " + msg);
                    mAOOKeepaliveTracker.handleStartKeepalive(msg);
                    break;
                case AutomaticOnOffKeepaliveTracker.CMD_MONITOR_AUTOMATIC_KEEPALIVE:
                    Log.d(TAG, "Test handler received CMD_MONITOR_AUTOMATIC_KEEPALIVE : " + msg);
                    mLastAutoKi = mAOOKeepaliveTracker.getKeepaliveForBinder((IBinder) msg.obj);
                    break;
                case CMD_STOP_SOCKET_KEEPALIVE:
                    Log.d(TAG, "Test handler received CMD_STOP_SOCKET_KEEPALIVE : " + msg);
                    mLastAutoKi = mAOOKeepaliveTracker.getKeepaliveForBinder((IBinder) msg.obj);
                    if (mLastAutoKi == null) {
                        fail("Attempt to stop an already stopped keepalive");
                    }
                    mAOOKeepaliveTracker.handleStopKeepalive(mLastAutoKi, msg.arg2);
                    break;
            }
        }
    }

    @Test
    public void testIsAnyTcpSocketConnected_runOnNonHandlerThread() throws Exception {
        setupResponseWithSocketExisting();
        assertThrows(IllegalStateException.class,
                () -> mAOOKeepaliveTracker.isAnyTcpSocketConnected(TEST_NETID));
    }

    @Test
    public void testIsAnyTcpSocketConnected_withTargetNetId() throws Exception {
        setupResponseWithSocketExisting();
        mTestHandler.post(
                () -> assertTrue(mAOOKeepaliveTracker.isAnyTcpSocketConnected(TEST_NETID)));
    }

    @Test
    public void testIsAnyTcpSocketConnected_withIncorrectNetId() throws Exception {
        setupResponseWithSocketExisting();
        mTestHandler.post(
                () -> assertFalse(mAOOKeepaliveTracker.isAnyTcpSocketConnected(OTHER_NETID)));
    }

    @Test
    public void testIsAnyTcpSocketConnected_noSocketExists() throws Exception {
        setupResponseWithoutSocketExisting();
        mTestHandler.post(
                () -> assertFalse(mAOOKeepaliveTracker.isAnyTcpSocketConnected(TEST_NETID)));
    }

    private void triggerEventKeepalive(int slot, int reason) {
        visibleOnHandlerThread(
                mTestHandler,
                () -> mAOOKeepaliveTracker.handleEventSocketKeepalive(mNai, slot, reason));
    }

    private TestKeepaliveInfo doStartNattKeepalive(int intervalSeconds) throws Exception {
        final InetAddress srcAddress = InetAddress.getByAddress(
                new byte[] { (byte) 192, 0, 0, (byte) 129 });
        final int srcPort = 12345;
        final InetAddress dstAddress = InetAddress.getByAddress(new byte[] {8, 8, 8, 8});
        final int dstPort = 12345;

        mNai.linkProperties.addLinkAddress(new LinkAddress(srcAddress, 24));

        final NattKeepalivePacketData kpd = new NattKeepalivePacketData(srcAddress, srcPort,
                dstAddress, dstPort, new byte[] {1});

        final TestKeepaliveInfo testInfo = new TestKeepaliveInfo(kpd);

        final KeepaliveInfo ki = mKeepaliveTracker.new KeepaliveInfo(
                testInfo.socketKeepaliveCallback, mNai, kpd, intervalSeconds,
                KeepaliveInfo.TYPE_NATT, testInfo.fd);
        mKeepaliveTracker.setReturnedKeepaliveInfo(ki);

        mAOOKeepaliveTracker.startNattKeepalive(mNai, testInfo.fd, intervalSeconds,
                testInfo.socketKeepaliveCallback, srcAddress.toString(), srcPort,
                dstAddress.toString(), dstPort, true /* automaticOnOffKeepalives */,
                testInfo.underpinnedNetwork);
        HandlerUtils.waitForIdle(mTestHandler, TIMEOUT_MS);

        return testInfo;
    }

    private TestKeepaliveInfo doStartNattKeepalive() throws Exception {
        return doStartNattKeepalive(TEST_KEEPALIVE_INTERVAL_SEC);
    }

    private void doPauseKeepalive(AutomaticOnOffKeepalive autoKi) throws Exception {
        setupResponseWithoutSocketExisting();
        visibleOnHandlerThread(
                mTestHandler,
                () -> mAOOKeepaliveTracker.handleMonitorAutomaticKeepalive(autoKi, TEST_NETID));
    }

    private void doResumeKeepalive(AutomaticOnOffKeepalive autoKi) throws Exception {
        setupResponseWithSocketExisting();
        visibleOnHandlerThread(
                mTestHandler,
                () -> mAOOKeepaliveTracker.handleMonitorAutomaticKeepalive(autoKi, TEST_NETID));
    }

    private void doStopKeepalive(AutomaticOnOffKeepalive autoKi) throws Exception {
        visibleOnHandlerThread(
                mTestHandler,
                () -> mAOOKeepaliveTracker.handleStopKeepalive(autoKi, SocketKeepalive.SUCCESS));
    }

    @Test
    public void testAlarm() throws Exception {
        // Mock elapsed real time to verify the alarm timer.
        final long time = SystemClock.elapsedRealtime();
        doReturn(time).when(mDependencies).getElapsedRealtime();
        final TestKeepaliveInfo testInfo = doStartNattKeepalive();

        final ArgumentCaptor<AlarmManager.OnAlarmListener> listenerCaptor =
                ArgumentCaptor.forClass(AlarmManager.OnAlarmListener.class);
        // The alarm timer should be smaller than the keepalive delay. Verify the alarm trigger time
        // is higher than base time but smaller than the keepalive delay.
        verify(mAlarmManager).setExact(eq(AlarmManager.ELAPSED_REALTIME),
                longThat(t -> t > time + 1000L && t < time + TEST_KEEPALIVE_INTERVAL_SEC * 1000L),
                any() /* tag */, listenerCaptor.capture(), eq(mTestHandler));
        final AlarmManager.OnAlarmListener listener = listenerCaptor.getValue();

        // For realism, the listener should be posted on the handler
        mTestHandler.post(() -> listener.onAlarm());
        // Wait for the listener to be called. The listener enqueues a message to the handler.
        HandlerUtils.waitForIdle(mTestHandler, TIMEOUT_MS);
        // Wait for the message posted by the listener to be processed.
        HandlerUtils.waitForIdle(mTestHandler, TIMEOUT_MS);

        assertNotNull(mTestHandler.mLastAutoKi);
        assertEquals(testInfo.socketKeepaliveCallback, mTestHandler.mLastAutoKi.getCallback());
        assertEquals(testInfo.underpinnedNetwork, mTestHandler.mLastAutoKi.getUnderpinnedNetwork());
    }

    private void setupResponseWithSocketExisting() throws Exception {
        final ByteBuffer tcpBufferV6 = getByteBuffer(TEST_RESPONSE_BYTES);
        final ByteBuffer tcpBufferV4 = getByteBuffer(TEST_RESPONSE_BYTES);
        doReturn(tcpBufferV6, tcpBufferV4).when(mDependencies).recvSockDiagResponse(any());
    }

    private void setupResponseWithoutSocketExisting() throws Exception {
        final ByteBuffer tcpBufferV6 = getByteBuffer(SOCK_DIAG_NO_TCP_INET_BYTES);
        final ByteBuffer tcpBufferV4 = getByteBuffer(SOCK_DIAG_NO_TCP_INET_BYTES);
        doReturn(tcpBufferV6, tcpBufferV4).when(mDependencies).recvSockDiagResponse(any());
    }

    private MarkMaskParcel makeMarkMaskParcel(final int mask, final int mark) {
        final MarkMaskParcel parcel = new MarkMaskParcel();
        parcel.mask = mask;
        parcel.mark = mark;
        return parcel;
    }

    private ByteBuffer getByteBuffer(final byte[] bytes) {
        final ByteBuffer buffer = ByteBuffer.wrap(bytes);
        buffer.order(ByteOrder.nativeOrder());
        return buffer;
    }

    private AutomaticOnOffKeepalive getAutoKiForBinder(IBinder binder) {
        return visibleOnHandlerThread(
                mTestHandler, () -> mAOOKeepaliveTracker.getKeepaliveForBinder(binder));
    }

<<<<<<< HEAD
    private void checkAndProcessKeepaliveStart(final NattKeepalivePacketData kpd) throws Exception {
=======
    private void checkAndProcessKeepaliveStart(final KeepalivePacketData kpd) throws Exception {
>>>>>>> dbb36eca
        checkAndProcessKeepaliveStart(TEST_SLOT, kpd);
    }

    private void checkAndProcessKeepaliveStart(
<<<<<<< HEAD
            int slot, final NattKeepalivePacketData kpd) throws Exception {
        verify(mNai).onStartNattSocketKeepalive(slot, TEST_KEEPALIVE_INTERVAL_SEC, kpd);
        verify(mNai).onAddNattKeepalivePacketFilter(slot, kpd);
=======
            int slot, final KeepalivePacketData kpd) throws Exception {
        verify(mNai).onStartNattSocketKeepalive(
                slot, TEST_KEEPALIVE_INTERVAL_SEC, (NattKeepalivePacketData) kpd);
        verify(mNai).onAddNattKeepalivePacketFilter(slot, (NattKeepalivePacketData) kpd);
>>>>>>> dbb36eca
        triggerEventKeepalive(slot, SocketKeepalive.SUCCESS);
    }

    private void checkAndProcessKeepaliveStop() throws Exception {
        checkAndProcessKeepaliveStop(TEST_SLOT);
    }

    private void checkAndProcessKeepaliveStop(int slot) throws Exception {
        verify(mNai).onStopSocketKeepalive(slot);
        verify(mNai).onRemoveKeepalivePacketFilter(slot);
        triggerEventKeepalive(slot, SocketKeepalive.SUCCESS);
    }

    @Test
    public void testStartNattKeepalive_valid() throws Exception {
        final TestKeepaliveInfo testInfo = doStartNattKeepalive();

        checkAndProcessKeepaliveStart(testInfo.kpd);

        final AutomaticOnOffKeepalive autoKi = getAutoKiForBinder(testInfo.binder);
        assertNotNull(autoKi);
        assertEquals(testInfo.socketKeepaliveCallback, autoKi.getCallback());

        verify(testInfo.socketKeepaliveCallback).onStarted();
        verifyNoMoreInteractions(ignoreStubs(testInfo.socketKeepaliveCallback));
    }

    @Test
    public void testStartNattKeepalive_invalidInterval() throws Exception {
        final TestKeepaliveInfo testInfo =
                doStartNattKeepalive(TEST_KEEPALIVE_INVALID_INTERVAL_SEC);

        assertNull(getAutoKiForBinder(testInfo.binder));

        verify(testInfo.socketKeepaliveCallback).onError(SocketKeepalive.ERROR_INVALID_INTERVAL);
        verifyNoMoreInteractions(ignoreStubs(testInfo.socketKeepaliveCallback));
    }

    @Test
    public void testHandleEventSocketKeepalive_startingFailureHardwareError() throws Exception {
        final TestKeepaliveInfo testInfo = doStartNattKeepalive();

<<<<<<< HEAD
        verify(mNai)
                .onStartNattSocketKeepalive(TEST_SLOT, TEST_KEEPALIVE_INTERVAL_SEC, testInfo.kpd);
        verify(mNai).onAddNattKeepalivePacketFilter(TEST_SLOT, testInfo.kpd);
=======
        verify(mNai).onStartNattSocketKeepalive(
                TEST_SLOT, TEST_KEEPALIVE_INTERVAL_SEC, (NattKeepalivePacketData) testInfo.kpd);
        verify(mNai).onAddNattKeepalivePacketFilter(
                TEST_SLOT, (NattKeepalivePacketData) testInfo.kpd);
>>>>>>> dbb36eca
        // Network agent returns an error, fails to start the keepalive.
        triggerEventKeepalive(TEST_SLOT, SocketKeepalive.ERROR_HARDWARE_ERROR);

        checkAndProcessKeepaliveStop();

        assertNull(getAutoKiForBinder(testInfo.binder));

        verify(testInfo.socketKeepaliveCallback).onError(SocketKeepalive.ERROR_HARDWARE_ERROR);
        verifyNoMoreInteractions(ignoreStubs(testInfo.socketKeepaliveCallback));
    }

    @Test
    public void testHandleCheckKeepalivesStillValid_linkPropertiesChanged() throws Exception {
        // Successful start of NATT keepalive.
        final TestKeepaliveInfo testInfo = doStartNattKeepalive();
        checkAndProcessKeepaliveStart(testInfo.kpd);
        verify(testInfo.socketKeepaliveCallback).onStarted();

        // Source address is removed from link properties by clearing.
        mNai.linkProperties.clear();

        // Check for valid keepalives
        visibleOnHandlerThread(
                mTestHandler, () -> mAOOKeepaliveTracker.handleCheckKeepalivesStillValid(mNai));

        checkAndProcessKeepaliveStop();

        assertNull(getAutoKiForBinder(testInfo.binder));

        verify(testInfo.socketKeepaliveCallback).onError(SocketKeepalive.ERROR_INVALID_IP_ADDRESS);
        verifyNoMoreInteractions(ignoreStubs(testInfo.socketKeepaliveCallback));
    }

    @Test
    public void testStopKeepalive() throws Exception {
        // Successful start of NATT keepalive.
        final TestKeepaliveInfo testInfo = doStartNattKeepalive();
        checkAndProcessKeepaliveStart(testInfo.kpd);
        verify(testInfo.socketKeepaliveCallback).onStarted();

        doStopKeepalive(getAutoKiForBinder(testInfo.binder));
        checkAndProcessKeepaliveStop();

        assertNull(getAutoKiForBinder(testInfo.binder));
        verify(testInfo.socketKeepaliveCallback).onStopped();
        verifyNoMoreInteractions(ignoreStubs(testInfo.socketKeepaliveCallback));
    }

    @Test
    public void testPauseKeepalive() throws Exception {
        // Successful start of NATT keepalive.
        final TestKeepaliveInfo testInfo = doStartNattKeepalive();
        checkAndProcessKeepaliveStart(testInfo.kpd);
        verify(testInfo.socketKeepaliveCallback).onStarted();

        doPauseKeepalive(getAutoKiForBinder(testInfo.binder));

        checkAndProcessKeepaliveStop();
        verify(testInfo.socketKeepaliveCallback).onPaused();

        // Pausing does not cleanup the autoKi
        assertNotNull(getAutoKiForBinder(testInfo.binder));

        clearInvocations(mNai);
        doStopKeepalive(getAutoKiForBinder(testInfo.binder));
        // The keepalive is already stopped.
        verify(mNai, never()).onStopSocketKeepalive(TEST_SLOT);
        verify(mNai, never()).onRemoveKeepalivePacketFilter(TEST_SLOT);

        // Stopping while paused still calls onStopped.
        verify(testInfo.socketKeepaliveCallback).onStopped();
        // autoKi is cleaned up.
        assertNull(getAutoKiForBinder(testInfo.binder));

        verifyNoMoreInteractions(ignoreStubs(testInfo.socketKeepaliveCallback));
    }

    @Test
    public void testResumeKeepalive() throws Exception {
        // Successful start of NATT keepalive.
        final TestKeepaliveInfo testInfo = doStartNattKeepalive();
        checkAndProcessKeepaliveStart(testInfo.kpd);
        verify(testInfo.socketKeepaliveCallback).onStarted();

        doPauseKeepalive(getAutoKiForBinder(testInfo.binder));
        checkAndProcessKeepaliveStop();
        verify(testInfo.socketKeepaliveCallback).onPaused();

        clearInvocations(mNai);
        doResumeKeepalive(getAutoKiForBinder(testInfo.binder));
        checkAndProcessKeepaliveStart(testInfo.kpd);
        assertNotNull(getAutoKiForBinder(testInfo.binder));
        verify(testInfo.socketKeepaliveCallback).onResumed();

        doStopKeepalive(getAutoKiForBinder(testInfo.binder));
        checkAndProcessKeepaliveStop();
        assertNull(getAutoKiForBinder(testInfo.binder));

        verify(testInfo.socketKeepaliveCallback).onStopped();
        verifyNoMoreInteractions(ignoreStubs(testInfo.socketKeepaliveCallback));
    }

    @Test
    public void testResumeKeepalive_invalidSourceAddress() throws Exception {
        // Successful start of NATT keepalive.
        final TestKeepaliveInfo testInfo = doStartNattKeepalive();
        checkAndProcessKeepaliveStart(testInfo.kpd);
        verify(testInfo.socketKeepaliveCallback).onStarted();

        doPauseKeepalive(getAutoKiForBinder(testInfo.binder));
        checkAndProcessKeepaliveStop();
        verify(testInfo.socketKeepaliveCallback).onPaused();

        mNai.linkProperties.clear();

        clearInvocations(mNai);
        doResumeKeepalive(getAutoKiForBinder(testInfo.binder));
        verify(mNai, never()).onStartNattSocketKeepalive(anyInt(), anyInt(), any());
        verify(mNai, never()).onAddNattKeepalivePacketFilter(anyInt(), any());

        assertNull(getAutoKiForBinder(testInfo.binder));

        verify(testInfo.socketKeepaliveCallback).onError(SocketKeepalive.ERROR_INVALID_IP_ADDRESS);
        verifyNoMoreInteractions(ignoreStubs(testInfo.socketKeepaliveCallback));
    }

    @Test
    public void testResumeKeepalive_startingFailureHardwareError() throws Exception {
        // Successful start of NATT keepalive.
        final TestKeepaliveInfo testInfo = doStartNattKeepalive();
        checkAndProcessKeepaliveStart(testInfo.kpd);
        verify(testInfo.socketKeepaliveCallback).onStarted();

        doPauseKeepalive(getAutoKiForBinder(testInfo.binder));
        checkAndProcessKeepaliveStop();
        verify(testInfo.socketKeepaliveCallback).onPaused();

        clearInvocations(mNai);
        doResumeKeepalive(getAutoKiForBinder(testInfo.binder));

<<<<<<< HEAD
        verify(mNai)
                .onStartNattSocketKeepalive(TEST_SLOT, TEST_KEEPALIVE_INTERVAL_SEC, testInfo.kpd);
        verify(mNai).onAddNattKeepalivePacketFilter(TEST_SLOT, testInfo.kpd);
=======
        verify(mNai).onStartNattSocketKeepalive(
                TEST_SLOT, TEST_KEEPALIVE_INTERVAL_SEC, (NattKeepalivePacketData) testInfo.kpd);
        verify(mNai).onAddNattKeepalivePacketFilter(
                TEST_SLOT, (NattKeepalivePacketData) testInfo.kpd);
>>>>>>> dbb36eca
        // Network agent returns error on starting the keepalive.
        triggerEventKeepalive(TEST_SLOT, SocketKeepalive.ERROR_HARDWARE_ERROR);

        checkAndProcessKeepaliveStop();

        assertNull(getAutoKiForBinder(testInfo.binder));
        verify(testInfo.socketKeepaliveCallback).onError(SocketKeepalive.ERROR_HARDWARE_ERROR);
        verifyNoMoreInteractions(ignoreStubs(testInfo.socketKeepaliveCallback));
    }

    @Test
    public void testStopAllKeepalives() throws Exception {
        final TestKeepaliveInfo testInfo1 = doStartNattKeepalive();
        final TestKeepaliveInfo testInfo2 = doStartNattKeepalive();
        checkAndProcessKeepaliveStart(TEST_SLOT, testInfo1.kpd);
        checkAndProcessKeepaliveStart(TEST_SLOT + 1, testInfo2.kpd);

        verify(testInfo1.socketKeepaliveCallback).onStarted();
        verify(testInfo2.socketKeepaliveCallback).onStarted();

        // Pause the first keepalive
        doPauseKeepalive(getAutoKiForBinder(testInfo1.binder));
        checkAndProcessKeepaliveStop(TEST_SLOT);
        verify(testInfo1.socketKeepaliveCallback).onPaused();

        visibleOnHandlerThread(
                mTestHandler,
                () -> mAOOKeepaliveTracker.handleStopAllKeepalives(
                        mNai, SocketKeepalive.ERROR_INVALID_NETWORK));

        // Note that checkAndProcessKeepaliveStop is not called since the network agent is assumed
        // to be disconnected for a handleStopAllKeepalives call.
        assertNull(getAutoKiForBinder(testInfo1.binder));
        assertNull(getAutoKiForBinder(testInfo2.binder));

        verify(testInfo1.socketKeepaliveCallback, never()).onStopped();
        verify(testInfo2.socketKeepaliveCallback, never()).onStopped();
        verify(testInfo1.socketKeepaliveCallback).onError(SocketKeepalive.ERROR_INVALID_NETWORK);
        verify(testInfo2.socketKeepaliveCallback).onError(SocketKeepalive.ERROR_INVALID_NETWORK);

        verifyNoMoreInteractions(ignoreStubs(testInfo1.socketKeepaliveCallback));
        verifyNoMoreInteractions(ignoreStubs(testInfo2.socketKeepaliveCallback));
    }

    @Test
    public void testTwoKeepalives_startAfterPause() throws Exception {
        final TestKeepaliveInfo testInfo1 = doStartNattKeepalive();
        checkAndProcessKeepaliveStart(testInfo1.kpd);
        verify(testInfo1.socketKeepaliveCallback).onStarted();
        assertNotNull(getAutoKiForBinder(testInfo1.binder));

        final AutomaticOnOffKeepalive autoKi1  = getAutoKiForBinder(testInfo1.binder);
        doPauseKeepalive(autoKi1);
        checkAndProcessKeepaliveStop(TEST_SLOT);
        verify(testInfo1.socketKeepaliveCallback).onPaused();
        assertNotNull(getAutoKiForBinder(testInfo1.binder));

        clearInvocations(mNai);
        // Start the second keepalive while the first is paused.
        final TestKeepaliveInfo testInfo2 = doStartNattKeepalive();
        // The slot used is TEST_SLOT since it is now a free slot.
        checkAndProcessKeepaliveStart(TEST_SLOT, testInfo2.kpd);
        verify(testInfo2.socketKeepaliveCallback).onStarted();
        assertNotNull(getAutoKiForBinder(testInfo2.binder));

        clearInvocations(mNai);
        doResumeKeepalive(autoKi1);
        // The next free slot is TEST_SLOT + 1.
        checkAndProcessKeepaliveStart(TEST_SLOT + 1, testInfo1.kpd);
        verify(testInfo1.socketKeepaliveCallback).onResumed();

        clearInvocations(mNai);
        doStopKeepalive(autoKi1);
        // TODO: The slot should be consistent with the checkAndProcessKeepaliveStart directly above
        checkAndProcessKeepaliveStop(TEST_SLOT);
        // TODO: onStopped should only be called on the first keepalive callback.
        verify(testInfo1.socketKeepaliveCallback, never()).onStopped();
        verify(testInfo2.socketKeepaliveCallback).onStopped();
        assertNull(getAutoKiForBinder(testInfo1.binder));

        clearInvocations(mNai);
        assertNotNull(getAutoKiForBinder(testInfo2.binder));
        doStopKeepalive(getAutoKiForBinder(testInfo2.binder));
        // This slot should be consistent with its corresponding checkAndProcessKeepaliveStart.
        // TODO: checkAndProcessKeepaliveStop should be called instead but the keepalive is
        // unexpectedly already stopped above.
        verify(mNai, never()).onStopSocketKeepalive(TEST_SLOT);
        verify(mNai, never()).onRemoveKeepalivePacketFilter(TEST_SLOT);

        verify(testInfo2.socketKeepaliveCallback).onStopped();
        assertNull(getAutoKiForBinder(testInfo2.binder));

        verifyNoMoreInteractions(ignoreStubs(testInfo1.socketKeepaliveCallback));
        verifyNoMoreInteractions(ignoreStubs(testInfo2.socketKeepaliveCallback));
    }
<<<<<<< HEAD
=======

    @Test
    public void testStartTcpKeepalive_fdInitiatedStop() throws Exception {
        final InetAddress srcAddress = InetAddress.getByAddress(
                new byte[] { (byte) 192, 0, 0, (byte) 129 });
        mNai.linkProperties.addLinkAddress(new LinkAddress(srcAddress, 24));

        final KeepalivePacketData kpd = new TcpKeepalivePacketData(
                InetAddress.getByAddress(new byte[] { (byte) 192, 0, 0, (byte) 129 }) /* srcAddr */,
                12345 /* srcPort */,
                InetAddress.getByAddress(new byte[] { 8, 8, 8, 8}) /* dstAddr */,
                12345 /* dstPort */, new byte[] {1},  111 /* tcpSeq */,
                222 /* tcpAck */, 800 /* tcpWindow */, 2 /* tcpWindowScale */,
                4 /* ipTos */, 64 /* ipTtl */);
        final TestKeepaliveInfo testInfo = new TestKeepaliveInfo(kpd);

        final KeepaliveInfo ki = mKeepaliveTracker.new KeepaliveInfo(
                testInfo.socketKeepaliveCallback, mNai, kpd,
                TEST_KEEPALIVE_INTERVAL_SEC, KeepaliveInfo.TYPE_TCP, testInfo.fd);
        mKeepaliveTracker.setReturnedKeepaliveInfo(ki);

        // Setup TCP keepalive.
        mAOOKeepaliveTracker.startTcpKeepalive(mNai, testInfo.fd, TEST_KEEPALIVE_INTERVAL_SEC,
                testInfo.socketKeepaliveCallback);
        HandlerUtils.waitForIdle(mTestHandler, TIMEOUT_MS);

        // A closed socket will result in EVENT_HANGUP and trigger error to
        // FileDescriptorEventListener.
        testInfo.socket.close();
        HandlerUtils.waitForIdle(mTestHandler, TIMEOUT_MS);

        // The keepalive should be removed in AutomaticOnOffKeepaliveTracker.
        getAutoKiForBinder(testInfo.binder);
    }
>>>>>>> dbb36eca
}<|MERGE_RESOLUTION|>--- conflicted
+++ resolved
@@ -49,6 +49,7 @@
 import android.content.res.Resources;
 import android.net.INetd;
 import android.net.ISocketKeepaliveCallback;
+import android.net.KeepalivePacketData;
 import android.net.LinkAddress;
 import android.net.LinkProperties;
 import android.net.MarkMaskParcel;
@@ -57,10 +58,7 @@
 import android.net.NetworkCapabilities;
 import android.net.NetworkInfo;
 import android.net.SocketKeepalive;
-<<<<<<< HEAD
-=======
 import android.net.TcpKeepalivePacketData;
->>>>>>> dbb36eca
 import android.os.Binder;
 import android.os.Build;
 import android.os.Handler;
@@ -240,15 +238,9 @@
         public final FileDescriptor fd;
         public final ISocketKeepaliveCallback socketKeepaliveCallback;
         public final Network underpinnedNetwork;
-<<<<<<< HEAD
-        public final NattKeepalivePacketData kpd;
-
-        TestKeepaliveInfo(NattKeepalivePacketData kpd) throws Exception {
-=======
         public final KeepalivePacketData kpd;
 
         TestKeepaliveInfo(KeepalivePacketData kpd) throws Exception {
->>>>>>> dbb36eca
             this.kpd = kpd;
             socket = new Socket();
             socket.bind(null);
@@ -522,25 +514,15 @@
                 mTestHandler, () -> mAOOKeepaliveTracker.getKeepaliveForBinder(binder));
     }
 
-<<<<<<< HEAD
-    private void checkAndProcessKeepaliveStart(final NattKeepalivePacketData kpd) throws Exception {
-=======
     private void checkAndProcessKeepaliveStart(final KeepalivePacketData kpd) throws Exception {
->>>>>>> dbb36eca
         checkAndProcessKeepaliveStart(TEST_SLOT, kpd);
     }
 
     private void checkAndProcessKeepaliveStart(
-<<<<<<< HEAD
-            int slot, final NattKeepalivePacketData kpd) throws Exception {
-        verify(mNai).onStartNattSocketKeepalive(slot, TEST_KEEPALIVE_INTERVAL_SEC, kpd);
-        verify(mNai).onAddNattKeepalivePacketFilter(slot, kpd);
-=======
             int slot, final KeepalivePacketData kpd) throws Exception {
         verify(mNai).onStartNattSocketKeepalive(
                 slot, TEST_KEEPALIVE_INTERVAL_SEC, (NattKeepalivePacketData) kpd);
         verify(mNai).onAddNattKeepalivePacketFilter(slot, (NattKeepalivePacketData) kpd);
->>>>>>> dbb36eca
         triggerEventKeepalive(slot, SocketKeepalive.SUCCESS);
     }
 
@@ -583,16 +565,10 @@
     public void testHandleEventSocketKeepalive_startingFailureHardwareError() throws Exception {
         final TestKeepaliveInfo testInfo = doStartNattKeepalive();
 
-<<<<<<< HEAD
-        verify(mNai)
-                .onStartNattSocketKeepalive(TEST_SLOT, TEST_KEEPALIVE_INTERVAL_SEC, testInfo.kpd);
-        verify(mNai).onAddNattKeepalivePacketFilter(TEST_SLOT, testInfo.kpd);
-=======
         verify(mNai).onStartNattSocketKeepalive(
                 TEST_SLOT, TEST_KEEPALIVE_INTERVAL_SEC, (NattKeepalivePacketData) testInfo.kpd);
         verify(mNai).onAddNattKeepalivePacketFilter(
                 TEST_SLOT, (NattKeepalivePacketData) testInfo.kpd);
->>>>>>> dbb36eca
         // Network agent returns an error, fails to start the keepalive.
         triggerEventKeepalive(TEST_SLOT, SocketKeepalive.ERROR_HARDWARE_ERROR);
 
@@ -733,16 +709,10 @@
         clearInvocations(mNai);
         doResumeKeepalive(getAutoKiForBinder(testInfo.binder));
 
-<<<<<<< HEAD
-        verify(mNai)
-                .onStartNattSocketKeepalive(TEST_SLOT, TEST_KEEPALIVE_INTERVAL_SEC, testInfo.kpd);
-        verify(mNai).onAddNattKeepalivePacketFilter(TEST_SLOT, testInfo.kpd);
-=======
         verify(mNai).onStartNattSocketKeepalive(
                 TEST_SLOT, TEST_KEEPALIVE_INTERVAL_SEC, (NattKeepalivePacketData) testInfo.kpd);
         verify(mNai).onAddNattKeepalivePacketFilter(
                 TEST_SLOT, (NattKeepalivePacketData) testInfo.kpd);
->>>>>>> dbb36eca
         // Network agent returns error on starting the keepalive.
         triggerEventKeepalive(TEST_SLOT, SocketKeepalive.ERROR_HARDWARE_ERROR);
 
@@ -838,8 +808,6 @@
         verifyNoMoreInteractions(ignoreStubs(testInfo1.socketKeepaliveCallback));
         verifyNoMoreInteractions(ignoreStubs(testInfo2.socketKeepaliveCallback));
     }
-<<<<<<< HEAD
-=======
 
     @Test
     public void testStartTcpKeepalive_fdInitiatedStop() throws Exception {
@@ -874,5 +842,4 @@
         // The keepalive should be removed in AutomaticOnOffKeepaliveTracker.
         getAutoKiForBinder(testInfo.binder);
     }
->>>>>>> dbb36eca
 }