--- conflicted
+++ resolved
@@ -34,10 +34,6 @@
 
 public class TrafficStatsTest extends AndroidTestCase {
     private static final String LOG_TAG = "TrafficStatsTest";
-<<<<<<< HEAD
-
-=======
->>>>>>> a97c792c
     public void testValidMobileStats() {
         // We can't assume a mobile network is even present in this test, so
         // we simply assert that a valid value is returned.
@@ -210,14 +206,7 @@
         final int maxExpectedExtraPackets = 7;
         final int minExpectedExtraPackets = 5;
 
-<<<<<<< HEAD
-
-        assertTrue("uidtxp: " + uidTxPacketsBefore + " -> " + uidTxPacketsAfter + " delta=" + uidTxDeltaPackets +
-            " Wanted: " + uidTxDeltaPackets + ">=" + packetCount + "+" + minExpectedExtraPackets + " && " +
-            uidTxDeltaPackets + "<=" + packetCount + "+" + packetCount + "+" + maxExpectedExtraPackets,
-            uidTxDeltaPackets >= packetCount + minExpectedExtraPackets &&
-            uidTxDeltaPackets <= packetCount + packetCount + maxExpectedExtraPackets);
-=======
+
         // Some other tests don't cleanup connections correctly.
         // They have the same UID, so we discount their lingering traffic
         // which happens only on non-localhost, such as TCP FIN retranmission packets
@@ -234,34 +223,21 @@
             uidTxDeltaPackets + "<=" + packetCount + "+" + packetCount + "+" + maxExpectedExtraPackets + "+" + deltaTxOtherPackets,
             uidTxDeltaPackets >= packetCount + minExpectedExtraPackets &&
             uidTxDeltaPackets <= packetCount + packetCount + maxExpectedExtraPackets + deltaTxOtherPackets);
->>>>>>> a97c792c
         assertTrue("uidrxp: " + uidRxPacketsBefore + " -> " + uidRxPacketsAfter + " delta=" + uidRxDeltaPackets +
             " Wanted: " + uidRxDeltaPackets + ">=" + packetCount + "+" + minExpectedExtraPackets + " && " +
             uidRxDeltaPackets + "<=" + packetCount + "+" + packetCount + "+" + maxExpectedExtraPackets,
             uidRxDeltaPackets >= packetCount + minExpectedExtraPackets &&
-<<<<<<< HEAD
-            uidRxDeltaPackets <= packetCount + packetCount + maxExpectedExtraPackets);
-=======
             uidRxDeltaPackets <= packetCount + packetCount + maxExpectedExtraPackets + deltaRxOtherPackets);
->>>>>>> a97c792c
         assertTrue("uidtxb: " + uidTxBytesBefore + " -> " + uidTxBytesAfter + " delta=" + uidTxDeltaBytes +
             " Wanted: " + uidTxDeltaBytes + ">=" + tcpPacketToIpBytes(packetCount, byteCount) + "+" + tcpPacketToIpBytes(minExpectedExtraPackets, 0) + " && " +
             uidTxDeltaBytes + "<=" + tcpPacketToIpBytes(packetCount, byteCount) + "+" + tcpPacketToIpBytes(packetCount + maxExpectedExtraPackets, 0),
             uidTxDeltaBytes >= tcpPacketToIpBytes(packetCount, byteCount) + tcpPacketToIpBytes(minExpectedExtraPackets, 0) &&
-<<<<<<< HEAD
-            uidTxDeltaBytes <= tcpPacketToIpBytes(packetCount, byteCount) + tcpPacketToIpBytes(packetCount + maxExpectedExtraPackets, 0));
-=======
             uidTxDeltaBytes <= tcpPacketToIpBytes(packetCount, byteCount) + tcpPacketToIpBytes(packetCount + maxExpectedExtraPackets + deltaTxOtherPackets, 0));
->>>>>>> a97c792c
         assertTrue("uidrxb: " + uidRxBytesBefore + " -> " + uidRxBytesAfter + " delta=" + uidRxDeltaBytes +
             " Wanted: " + uidRxDeltaBytes + ">=" + tcpPacketToIpBytes(packetCount, byteCount) + "+" + tcpPacketToIpBytes(minExpectedExtraPackets, 0) + " && " +
             uidRxDeltaBytes + "<=" + tcpPacketToIpBytes(packetCount, byteCount) + "+" + tcpPacketToIpBytes(packetCount + maxExpectedExtraPackets, 0),
             uidRxDeltaBytes >= tcpPacketToIpBytes(packetCount, byteCount) + tcpPacketToIpBytes(minExpectedExtraPackets, 0) &&
-<<<<<<< HEAD
-            uidRxDeltaBytes <= tcpPacketToIpBytes(packetCount, byteCount) + tcpPacketToIpBytes(packetCount + maxExpectedExtraPackets, 0));
-=======
             uidRxDeltaBytes <= tcpPacketToIpBytes(packetCount, byteCount) + tcpPacketToIpBytes(packetCount + maxExpectedExtraPackets + deltaRxOtherPackets, 0));
->>>>>>> a97c792c
 
         // Localhost traffic *does* count against total stats.
         // Fudge by 132 packets of 1500 bytes not related to the test.
