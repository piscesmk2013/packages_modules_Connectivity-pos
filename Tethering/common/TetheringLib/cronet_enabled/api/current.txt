// Signature format: 2.0
package android.net.http {

  public abstract class BidirectionalStream {
    ctor public BidirectionalStream();
    method public abstract void cancel();
    method public abstract void flush();
<<<<<<< HEAD
    method @NonNull public abstract java.util.List<java.util.Map.Entry<java.lang.String,java.lang.String>> getHeaders();
=======
    method @NonNull public abstract android.net.http.HeaderBlock getHeaders();
>>>>>>> ba0f26fb
    method @NonNull public abstract String getHttpMethod();
    method public abstract int getPriority();
    method public abstract int getTrafficStatsTag();
    method public abstract int getTrafficStatsUid();
    method public abstract boolean hasTrafficStatsTag();
    method public abstract boolean hasTrafficStatsUid();
    method public abstract boolean isDelayRequestHeadersUntilFirstFlushEnabled();
    method public abstract boolean isDone();
    method public abstract void read(@NonNull java.nio.ByteBuffer);
    method public abstract void start();
    method public abstract void write(@NonNull java.nio.ByteBuffer, boolean);
    field public static final int STREAM_PRIORITY_HIGHEST = 4; // 0x4
    field public static final int STREAM_PRIORITY_IDLE = 0; // 0x0
    field public static final int STREAM_PRIORITY_LOW = 2; // 0x2
    field public static final int STREAM_PRIORITY_LOWEST = 1; // 0x1
    field public static final int STREAM_PRIORITY_MEDIUM = 3; // 0x3
  }

  public abstract static class BidirectionalStream.Builder {
    ctor public BidirectionalStream.Builder();
    method @NonNull public abstract android.net.http.BidirectionalStream.Builder addHeader(@NonNull String, @NonNull String);
    method @NonNull public abstract android.net.http.BidirectionalStream build();
    method @NonNull public abstract android.net.http.BidirectionalStream.Builder setDelayRequestHeadersUntilFirstFlushEnabled(boolean);
    method @NonNull public abstract android.net.http.BidirectionalStream.Builder setHttpMethod(@NonNull String);
    method @NonNull public abstract android.net.http.BidirectionalStream.Builder setPriority(int);
    method @NonNull public abstract android.net.http.BidirectionalStream.Builder setTrafficStatsTag(int);
    method @NonNull public abstract android.net.http.BidirectionalStream.Builder setTrafficStatsUid(int);
  }

  public abstract static class BidirectionalStream.Callback {
    ctor public BidirectionalStream.Callback();
    method public void onCanceled(@NonNull android.net.http.BidirectionalStream, @Nullable android.net.http.UrlResponseInfo);
    method public abstract void onFailed(@NonNull android.net.http.BidirectionalStream, @Nullable android.net.http.UrlResponseInfo, @NonNull android.net.http.HttpException);
    method public abstract void onReadCompleted(@NonNull android.net.http.BidirectionalStream, @NonNull android.net.http.UrlResponseInfo, @NonNull java.nio.ByteBuffer, boolean);
    method public abstract void onResponseHeadersReceived(@NonNull android.net.http.BidirectionalStream, @NonNull android.net.http.UrlResponseInfo);
    method public void onResponseTrailersReceived(@NonNull android.net.http.BidirectionalStream, @NonNull android.net.http.UrlResponseInfo, @NonNull android.net.http.HeaderBlock);
    method public abstract void onStreamReady(@NonNull android.net.http.BidirectionalStream);
    method public abstract void onSucceeded(@NonNull android.net.http.BidirectionalStream, @NonNull android.net.http.UrlResponseInfo);
    method public abstract void onWriteCompleted(@NonNull android.net.http.BidirectionalStream, @NonNull android.net.http.UrlResponseInfo, @NonNull java.nio.ByteBuffer, boolean);
  }

  public abstract class CallbackException extends android.net.http.HttpException {
    ctor protected CallbackException(@Nullable String, @Nullable Throwable);
  }

  public class ConnectionMigrationOptions {
    method public int getAllowNonDefaultNetworkUsageEnabled();
    method public int getDefaultNetworkMigrationEnabled();
    method public int getPathDegradationMigrationEnabled();
    field public static final int MIGRATION_OPTION_DISABLED = 2; // 0x2
    field public static final int MIGRATION_OPTION_ENABLED = 1; // 0x1
    field public static final int MIGRATION_OPTION_UNSPECIFIED = 0; // 0x0
  }

  public static final class ConnectionMigrationOptions.Builder {
    ctor public ConnectionMigrationOptions.Builder();
    method @NonNull public android.net.http.ConnectionMigrationOptions build();
    method @NonNull public android.net.http.ConnectionMigrationOptions.Builder setAllowNonDefaultNetworkUsageEnabled(int);
    method @NonNull public android.net.http.ConnectionMigrationOptions.Builder setDefaultNetworkMigrationEnabled(int);
    method @NonNull public android.net.http.ConnectionMigrationOptions.Builder setPathDegradationMigrationEnabled(int);
  }

  public final class DnsOptions {
    method public int getPersistHostCacheEnabled();
    method @Nullable public java.time.Duration getPersistHostCachePeriod();
    method public int getPreestablishConnectionsToStaleDnsResultsEnabled();
    method public int getStaleDnsEnabled();
    method @Nullable public android.net.http.DnsOptions.StaleDnsOptions getStaleDnsOptions();
    method public int getUseHttpStackDnsResolverEnabled();
    field public static final int DNS_OPTION_DISABLED = 2; // 0x2
    field public static final int DNS_OPTION_ENABLED = 1; // 0x1
    field public static final int DNS_OPTION_UNSPECIFIED = 0; // 0x0
  }

  public static final class DnsOptions.Builder {
    ctor public DnsOptions.Builder();
    method @NonNull public android.net.http.DnsOptions build();
    method @NonNull public android.net.http.DnsOptions.Builder setPersistHostCacheEnabled(int);
    method @NonNull public android.net.http.DnsOptions.Builder setPersistHostCachePeriod(@NonNull java.time.Duration);
    method @NonNull public android.net.http.DnsOptions.Builder setPreestablishConnectionsToStaleDnsResultsEnabled(int);
    method @NonNull public android.net.http.DnsOptions.Builder setStaleDnsEnabled(int);
    method @NonNull public android.net.http.DnsOptions.Builder setStaleDnsOptions(@NonNull android.net.http.DnsOptions.StaleDnsOptions);
    method @NonNull public android.net.http.DnsOptions.Builder setUseHttpStackDnsResolverEnabled(int);
  }

  public static class DnsOptions.StaleDnsOptions {
    method public int getAllowCrossNetworkUsageEnabled();
    method @Nullable public java.time.Duration getFreshLookupTimeout();
    method @Nullable public java.time.Duration getMaxExpiredDelay();
    method public int getUseStaleOnNameNotResolvedEnabled();
  }

  public static final class DnsOptions.StaleDnsOptions.Builder {
    ctor public DnsOptions.StaleDnsOptions.Builder();
    method @NonNull public android.net.http.DnsOptions.StaleDnsOptions build();
    method @NonNull public android.net.http.DnsOptions.StaleDnsOptions.Builder setAllowCrossNetworkUsageEnabled(int);
    method @NonNull public android.net.http.DnsOptions.StaleDnsOptions.Builder setFreshLookupTimeout(@NonNull java.time.Duration);
    method @NonNull public android.net.http.DnsOptions.StaleDnsOptions.Builder setMaxExpiredDelay(@NonNull java.time.Duration);
    method @NonNull public android.net.http.DnsOptions.StaleDnsOptions.Builder setUseStaleOnNameNotResolvedEnabled(int);
<<<<<<< HEAD
=======
  }

  public abstract class HeaderBlock {
    ctor public HeaderBlock();
    method @NonNull public abstract java.util.List<java.util.Map.Entry<java.lang.String,java.lang.String>> getAsList();
    method @NonNull public abstract java.util.Map<java.lang.String,java.util.List<java.lang.String>> getAsMap();
>>>>>>> ba0f26fb
  }

  public abstract class HttpEngine {
    method public void bindToNetwork(@Nullable android.net.Network);
    method @NonNull public abstract java.net.URLStreamHandlerFactory createUrlStreamHandlerFactory();
    method @NonNull public static String getVersionString();
    method @NonNull public abstract android.net.http.BidirectionalStream.Builder newBidirectionalStreamBuilder(@NonNull String, @NonNull java.util.concurrent.Executor, @NonNull android.net.http.BidirectionalStream.Callback);
    method @NonNull public abstract android.net.http.UrlRequest.Builder newUrlRequestBuilder(@NonNull String, @NonNull java.util.concurrent.Executor, @NonNull android.net.http.UrlRequest.Callback);
    method @NonNull public android.net.http.UrlRequest.Builder newUrlRequestBuilder(@NonNull String, @NonNull android.net.http.UrlRequest.Callback, @NonNull java.util.concurrent.Executor);
    method @NonNull public abstract java.net.URLConnection openConnection(@NonNull java.net.URL) throws java.io.IOException;
    method public abstract void shutdown();
  }

  public static class HttpEngine.Builder {
    ctor public HttpEngine.Builder(@NonNull android.content.Context);
    method @NonNull public android.net.http.HttpEngine.Builder addPublicKeyPins(@NonNull String, @NonNull java.util.Set<byte[]>, boolean, @NonNull java.time.Instant);
    method @NonNull public android.net.http.HttpEngine.Builder addQuicHint(@NonNull String, int, int);
    method @NonNull public android.net.http.HttpEngine build();
    method @NonNull public String getDefaultUserAgent();
    method @NonNull public android.net.http.HttpEngine.Builder setConnectionMigrationOptions(@NonNull android.net.http.ConnectionMigrationOptions);
    method @NonNull public android.net.http.HttpEngine.Builder setDnsOptions(@NonNull android.net.http.DnsOptions);
    method @NonNull public android.net.http.HttpEngine.Builder setEnableBrotli(boolean);
    method @NonNull public android.net.http.HttpEngine.Builder setEnableHttp2(boolean);
    method @NonNull public android.net.http.HttpEngine.Builder setEnableHttpCache(int, long);
    method @NonNull public android.net.http.HttpEngine.Builder setEnablePublicKeyPinningBypassForLocalTrustAnchors(boolean);
    method @NonNull public android.net.http.HttpEngine.Builder setEnableQuic(boolean);
    method @NonNull public android.net.http.HttpEngine.Builder setQuicOptions(@NonNull android.net.http.QuicOptions);
    method @NonNull public android.net.http.HttpEngine.Builder setStoragePath(@NonNull String);
    method @NonNull public android.net.http.HttpEngine.Builder setUserAgent(@NonNull String);
    field public static final int HTTP_CACHE_DISABLED = 0; // 0x0
    field public static final int HTTP_CACHE_DISK = 3; // 0x3
    field public static final int HTTP_CACHE_DISK_NO_HTTP = 2; // 0x2
    field public static final int HTTP_CACHE_IN_MEMORY = 1; // 0x1
  }

  public class HttpException extends java.io.IOException {
    ctor public HttpException(@Nullable String, @Nullable Throwable);
  }

  public final class InlineExecutionProhibitedException extends java.util.concurrent.RejectedExecutionException {
    ctor public InlineExecutionProhibitedException();
  }

  public abstract class NetworkException extends android.net.http.HttpException {
    ctor public NetworkException(@Nullable String, @Nullable Throwable);
    method public abstract int getErrorCode();
    method public abstract boolean isImmediatelyRetryable();
    field public static final int ERROR_ADDRESS_UNREACHABLE = 9; // 0x9
    field public static final int ERROR_CONNECTION_CLOSED = 5; // 0x5
    field public static final int ERROR_CONNECTION_REFUSED = 7; // 0x7
    field public static final int ERROR_CONNECTION_RESET = 8; // 0x8
    field public static final int ERROR_CONNECTION_TIMED_OUT = 6; // 0x6
    field public static final int ERROR_HOSTNAME_NOT_RESOLVED = 1; // 0x1
    field public static final int ERROR_INTERNET_DISCONNECTED = 2; // 0x2
    field public static final int ERROR_NETWORK_CHANGED = 3; // 0x3
    field public static final int ERROR_OTHER = 11; // 0xb
    field public static final int ERROR_QUIC_PROTOCOL_FAILED = 10; // 0xa
    field public static final int ERROR_TIMED_OUT = 4; // 0x4
  }

  public abstract class QuicException extends android.net.http.NetworkException {
    ctor protected QuicException(@Nullable String, @Nullable Throwable);
  }

  public class QuicOptions {
    method @NonNull public java.util.Set<java.lang.String> getAllowedQuicHosts();
    method @Nullable public String getHandshakeUserAgent();
    method @Nullable public java.time.Duration getIdleConnectionTimeout();
    method @Nullable public Integer getInMemoryServerConfigsCacheSize();
  }

  public static final class QuicOptions.Builder {
    ctor public QuicOptions.Builder();
    method @NonNull public android.net.http.QuicOptions.Builder addAllowedQuicHost(@NonNull String);
    method @NonNull public android.net.http.QuicOptions build();
    method @NonNull public android.net.http.QuicOptions.Builder setHandshakeUserAgent(@NonNull String);
    method @NonNull public android.net.http.QuicOptions.Builder setIdleConnectionTimeout(@NonNull java.time.Duration);
    method @NonNull public android.net.http.QuicOptions.Builder setInMemoryServerConfigsCacheSize(int);
  }

  public abstract class UploadDataProvider implements java.io.Closeable {
    ctor public UploadDataProvider();
    method public void close() throws java.io.IOException;
    method public abstract long getLength() throws java.io.IOException;
    method public abstract void read(@NonNull android.net.http.UploadDataSink, @NonNull java.nio.ByteBuffer) throws java.io.IOException;
    method public abstract void rewind(@NonNull android.net.http.UploadDataSink) throws java.io.IOException;
  }

  public abstract class UploadDataSink {
    ctor public UploadDataSink();
    method public abstract void onReadError(@NonNull Exception);
    method public abstract void onReadSucceeded(boolean);
    method public abstract void onRewindError(@NonNull Exception);
    method public abstract void onRewindSucceeded();
  }

  public abstract class UrlRequest {
    method public abstract void cancel();
    method public abstract void followRedirect();
<<<<<<< HEAD
    method @NonNull public abstract java.util.List<java.util.Map.Entry<java.lang.String,java.lang.String>> getHeaders();
=======
    method @NonNull public abstract android.net.http.HeaderBlock getHeaders();
>>>>>>> ba0f26fb
    method @Nullable public abstract String getHttpMethod();
    method public abstract int getPriority();
    method public abstract void getStatus(@NonNull android.net.http.UrlRequest.StatusListener);
    method public abstract int getTrafficStatsTag();
    method public abstract int getTrafficStatsUid();
    method public abstract boolean hasTrafficStatsTag();
    method public abstract boolean hasTrafficStatsUid();
    method public abstract boolean isCacheDisabled();
    method public abstract boolean isDirectExecutorAllowed();
    method public abstract boolean isDone();
    method public abstract void read(@NonNull java.nio.ByteBuffer);
    method public abstract void start();
    field public static final int REQUEST_PRIORITY_HIGHEST = 4; // 0x4
    field public static final int REQUEST_PRIORITY_IDLE = 0; // 0x0
    field public static final int REQUEST_PRIORITY_LOW = 2; // 0x2
    field public static final int REQUEST_PRIORITY_LOWEST = 1; // 0x1
    field public static final int REQUEST_PRIORITY_MEDIUM = 3; // 0x3
  }

  public abstract static class UrlRequest.Builder {
    method @NonNull public abstract android.net.http.UrlRequest.Builder addHeader(@NonNull String, @NonNull String);
    method @NonNull public abstract android.net.http.UrlRequest.Builder bindToNetwork(@Nullable android.net.Network);
    method @NonNull public abstract android.net.http.UrlRequest build();
    method @NonNull public abstract android.net.http.UrlRequest.Builder setCacheDisabled(boolean);
    method @NonNull public abstract android.net.http.UrlRequest.Builder setDirectExecutorAllowed(boolean);
    method @NonNull public abstract android.net.http.UrlRequest.Builder setHttpMethod(@NonNull String);
    method @NonNull public abstract android.net.http.UrlRequest.Builder setPriority(int);
    method @NonNull public abstract android.net.http.UrlRequest.Builder setTrafficStatsTag(int);
    method @NonNull public abstract android.net.http.UrlRequest.Builder setTrafficStatsUid(int);
    method @NonNull public abstract android.net.http.UrlRequest.Builder setUploadDataProvider(@NonNull android.net.http.UploadDataProvider, @NonNull java.util.concurrent.Executor);
  }

  public abstract static class UrlRequest.Callback {
    ctor public UrlRequest.Callback();
    method public void onCanceled(@NonNull android.net.http.UrlRequest, @Nullable android.net.http.UrlResponseInfo);
    method public abstract void onFailed(@NonNull android.net.http.UrlRequest, @Nullable android.net.http.UrlResponseInfo, @NonNull android.net.http.HttpException);
    method public abstract void onReadCompleted(@NonNull android.net.http.UrlRequest, @NonNull android.net.http.UrlResponseInfo, @NonNull java.nio.ByteBuffer) throws java.lang.Exception;
    method public abstract void onRedirectReceived(@NonNull android.net.http.UrlRequest, @NonNull android.net.http.UrlResponseInfo, @NonNull String) throws java.lang.Exception;
    method public abstract void onResponseStarted(@NonNull android.net.http.UrlRequest, @NonNull android.net.http.UrlResponseInfo) throws java.lang.Exception;
    method public abstract void onSucceeded(@NonNull android.net.http.UrlRequest, @NonNull android.net.http.UrlResponseInfo);
  }

  public static class UrlRequest.Status {
    field public static final int CONNECTING = 10; // 0xa
    field public static final int DOWNLOADING_PAC_FILE = 5; // 0x5
    field public static final int ESTABLISHING_PROXY_TUNNEL = 8; // 0x8
    field public static final int IDLE = 0; // 0x0
    field public static final int INVALID = -1; // 0xffffffff
    field public static final int READING_RESPONSE = 14; // 0xe
    field public static final int RESOLVING_HOST = 9; // 0x9
    field public static final int RESOLVING_HOST_IN_PAC_FILE = 7; // 0x7
    field public static final int RESOLVING_PROXY_FOR_URL = 6; // 0x6
    field public static final int SENDING_REQUEST = 12; // 0xc
    field public static final int SSL_HANDSHAKE = 11; // 0xb
    field public static final int WAITING_FOR_AVAILABLE_SOCKET = 2; // 0x2
    field public static final int WAITING_FOR_CACHE = 4; // 0x4
    field public static final int WAITING_FOR_DELEGATE = 3; // 0x3
    field public static final int WAITING_FOR_RESPONSE = 13; // 0xd
    field public static final int WAITING_FOR_STALLED_SOCKET_POOL = 1; // 0x1
  }

  public static interface UrlRequest.StatusListener {
    method public void onStatus(int);
  }

  public abstract class UrlResponseInfo {
    ctor public UrlResponseInfo();
    method @NonNull public abstract android.net.http.HeaderBlock getHeaders();
    method public abstract int getHttpStatusCode();
    method @NonNull public abstract String getHttpStatusText();
    method @NonNull public abstract String getNegotiatedProtocol();
    method public abstract long getReceivedByteCount();
    method @NonNull public abstract String getUrl();
    method @NonNull public abstract java.util.List<java.lang.String> getUrlChain();
    method public abstract boolean wasCached();
  }

}
<|MERGE_RESOLUTION|>--- conflicted
+++ resolved
@@ -5,11 +5,7 @@
     ctor public BidirectionalStream();
     method public abstract void cancel();
     method public abstract void flush();
-<<<<<<< HEAD
-    method @NonNull public abstract java.util.List<java.util.Map.Entry<java.lang.String,java.lang.String>> getHeaders();
-=======
     method @NonNull public abstract android.net.http.HeaderBlock getHeaders();
->>>>>>> ba0f26fb
     method @NonNull public abstract String getHttpMethod();
     method public abstract int getPriority();
     method public abstract int getTrafficStatsTag();
@@ -109,15 +105,12 @@
     method @NonNull public android.net.http.DnsOptions.StaleDnsOptions.Builder setFreshLookupTimeout(@NonNull java.time.Duration);
     method @NonNull public android.net.http.DnsOptions.StaleDnsOptions.Builder setMaxExpiredDelay(@NonNull java.time.Duration);
     method @NonNull public android.net.http.DnsOptions.StaleDnsOptions.Builder setUseStaleOnNameNotResolvedEnabled(int);
-<<<<<<< HEAD
-=======
   }
 
   public abstract class HeaderBlock {
     ctor public HeaderBlock();
     method @NonNull public abstract java.util.List<java.util.Map.Entry<java.lang.String,java.lang.String>> getAsList();
     method @NonNull public abstract java.util.Map<java.lang.String,java.util.List<java.lang.String>> getAsMap();
->>>>>>> ba0f26fb
   }
 
   public abstract class HttpEngine {
@@ -217,11 +210,7 @@
   public abstract class UrlRequest {
     method public abstract void cancel();
     method public abstract void followRedirect();
-<<<<<<< HEAD
-    method @NonNull public abstract java.util.List<java.util.Map.Entry<java.lang.String,java.lang.String>> getHeaders();
-=======
     method @NonNull public abstract android.net.http.HeaderBlock getHeaders();
->>>>>>> ba0f26fb
     method @Nullable public abstract String getHttpMethod();
     method public abstract int getPriority();
     method public abstract void getStatus(@NonNull android.net.http.UrlRequest.StatusListener);
